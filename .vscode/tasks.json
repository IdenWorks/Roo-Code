// See https://go.microsoft.com/fwlink/?LinkId=733558
// for the documentation about the tasks.json format
{
	"version": "2.0.0",
	"tasks": [
		{
			"label": "watch",
			"dependsOn": ["watch:webview", "watch:bundle", "watch:tsc"],
			"presentation": {
				"reveal": "never"
			},
			"group": {
				"kind": "build",
				"isDefault": true
			}
		},
		{
			"label": "watch:webview",
			"type": "shell",
			"command": "pnpm --filter @roo-code/vscode-webview dev",
			"group": "build",
			"problemMatcher": {
				"owner": "vite",
				"pattern": {
					"regexp": "^$"
				},
				"background": {
					"activeOnStart": true,
					"beginsPattern": ".*VITE.*",
					"endsPattern": ".*Local:.*"
				}
			},
			"isBackground": true,
			"presentation": {
				"group": "watch",
				"reveal": "always"
			}
		},
		{
			"label": "watch:bundle",
			"type": "shell",
<<<<<<< HEAD
			"command": "pnpm --filter roo-otto watch:esbuild",
=======
			"command": "npx turbo watch:bundle",
>>>>>>> 9d9880a7
			"group": "build",
			"problemMatcher": {
				"owner": "esbuild",
				"pattern": {
					"regexp": "^$"
				},
				"background": {
					"activeOnStart": true,
					"beginsPattern": "esbuild-problem-matcher#onStart",
					"endsPattern": "esbuild-problem-matcher#onEnd"
				}
			},
			"isBackground": true,
			"presentation": {
				"group": "watch",
				"reveal": "always"
			}
		},
		{
			"label": "watch:tsc",
			"type": "shell",
<<<<<<< HEAD
			"command": "pnpm --filter roo-otto watch:tsc",
=======
			"command": "npx turbo watch:tsc",
>>>>>>> 9d9880a7
			"group": "build",
			"problemMatcher": "$tsc-watch",
			"isBackground": true,
			"presentation": {
				"group": "watch",
				"reveal": "always"
			}
		}
	]
}<|MERGE_RESOLUTION|>--- conflicted
+++ resolved
@@ -39,11 +39,7 @@
 		{
 			"label": "watch:bundle",
 			"type": "shell",
-<<<<<<< HEAD
-			"command": "pnpm --filter roo-otto watch:esbuild",
-=======
 			"command": "npx turbo watch:bundle",
->>>>>>> 9d9880a7
 			"group": "build",
 			"problemMatcher": {
 				"owner": "esbuild",
@@ -65,11 +61,7 @@
 		{
 			"label": "watch:tsc",
 			"type": "shell",
-<<<<<<< HEAD
-			"command": "pnpm --filter roo-otto watch:tsc",
-=======
 			"command": "npx turbo watch:tsc",
->>>>>>> 9d9880a7
 			"group": "build",
 			"problemMatcher": "$tsc-watch",
 			"isBackground": true,
