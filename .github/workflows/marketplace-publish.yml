name: Publish Extension

on:
  push:
    branches: [main]
  workflow_dispatch:

env:
  GIT_REF: ${{ github.event_name == 'pull_request' && github.event.pull_request.head.sha || 'main' }}
  NODE_VERSION: 20.18.1
  PNPM_VERSION: 10.8.1

jobs:
  publish-extension:
    runs-on: ubuntu-latest
    permissions:
      contents: write # Required for pushing tags.
    if: >
        ( github.event_name == 'push' && github.ref == 'refs/heads/main' ) 
    steps:
      - name: Checkout code
        uses: actions/checkout@v4
        with:
          ref: ${{ env.GIT_REF }}
      - name: Install pnpm
        uses: pnpm/action-setup@v4
        with:
          version: ${{ env.PNPM_VERSION }}
      - name: Setup Node.js
        uses: actions/setup-node@v4
        with:
          node-version: ${{ env.NODE_VERSION }}
          cache: 'pnpm'
      - name: Install dependencies
        run: pnpm install
      - name: Configure Git
        run: |
          git config user.name "github-actions[bot]"
          git config user.email "github-actions[bot]@users.noreply.github.com"
      - name: Create .env file
        run: echo "POSTHOG_API_KEY=${{ secrets.POSTHOG_API_KEY }}" >> .env
      - name: Package Extension
        run: |
          current_package_version=$(node -p "require('./src/package.json').version")
          pnpm build
<<<<<<< HEAD
          package=$(unzip -l bin/roo-otto-${current_package_version}.vsix)
          echo "$package" | grep -q "extension/package.json" || exit 1
          echo "$package" | grep -q "extension/package.nls.json" || exit 1
          echo "$package" | grep -q "extension/dist/extension.js" || exit 1
          echo "$package" | grep -q "extension/webview-ui/audio/celebration.wav" || exit 1
          echo "$package" | grep -q "extension/webview-ui/build/assets/index.js" || exit 1
          echo "$package" | grep -q "extension/assets/codicons/codicon.ttf" || exit 1
          echo "$package" | grep -q "extension/assets/vscode-material-icons/icons/3d.svg" || exit 1
          echo "$package" | grep -q ".env" || exit 1
=======

          # Save VSIX contents to a temporary file to avoid broken pipe issues.
          unzip -l bin/roo-cline-${current_package_version}.vsix > /tmp/roo-code-vsix-contents.txt

          # Check for required files.
          grep -q "extension/package.json" /tmp/roo-code-vsix-contents.txt || exit 1
          grep -q "extension/package.nls.json" /tmp/roo-code-vsix-contents.txt || exit 1
          grep -q "extension/dist/extension.js" /tmp/roo-code-vsix-contents.txt || exit 1
          grep -q "extension/webview-ui/audio/celebration.wav" /tmp/roo-code-vsix-contents.txt || exit 1
          grep -q "extension/webview-ui/build/assets/index.js" /tmp/roo-code-vsix-contents.txt || exit 1
          grep -q "extension/assets/codicons/codicon.ttf" /tmp/roo-code-vsix-contents.txt || exit 1
          grep -q "extension/assets/vscode-material-icons/icons/3d.svg" /tmp/roo-code-vsix-contents.txt || exit 1
          grep -q ".env" /tmp/roo-code-vsix-contents.txt || exit 1
          
          # Clean up temporary file.
          rm /tmp/roo-code-vsix-contents.txt
>>>>>>> 9d9880a7
      - name: Create and Push Git Tag
        run: |
          current_package_version=$(node -p "require('./src/package.json').version")
          git tag -a "v${current_package_version}" -m "Release v${current_package_version}"
          git push origin "v${current_package_version}" --no-verify
          echo "Successfully created and pushed git tag v${current_package_version}"
      - name: Publish Extension
        env:
          VSCE_PAT: ${{ secrets.VSCE_PAT }}
          OVSX_PAT: ${{ secrets.OVSX_PAT }}
        run: |
          current_package_version=$(node -p "require('./src/package.json').version")
          pnpm --filter roo-otto publish:marketplace
          echo "Successfully published version $current_package_version to VS Code Marketplace"
      - name: Create GitHub Release
        env:
          GITHUB_TOKEN: ${{ secrets.GITHUB_TOKEN }}
        run: |
          current_package_version=$(node -p "require('./src/package.json').version")

          # Extract changelog for current version
          echo "Extracting changelog for version ${current_package_version}"
          changelog_content=$(sed -n "/## \\[${current_package_version}\\]/,/## \\[/p" CHANGELOG.md | sed '$d')

          # If changelog extraction failed, use a default message
          if [ -z "$changelog_content" ]; then
            echo "Warning: No changelog section found for version ${current_package_version}"
            changelog_content="Release v${current_package_version}"
          else
            echo "Found changelog section for version ${current_package_version}"
          fi

          # Create release with changelog content
          gh release create "v${current_package_version}" \
            --title "Release v${current_package_version}" \
            --notes "$changelog_content" \
            --target ${{ env.GIT_REF }} \
            bin/roo-otto-${current_package_version}.vsix
          echo "Successfully created GitHub Release v${current_package_version}"<|MERGE_RESOLUTION|>--- conflicted
+++ resolved
@@ -43,17 +43,6 @@
         run: |
           current_package_version=$(node -p "require('./src/package.json').version")
           pnpm build
-<<<<<<< HEAD
-          package=$(unzip -l bin/roo-otto-${current_package_version}.vsix)
-          echo "$package" | grep -q "extension/package.json" || exit 1
-          echo "$package" | grep -q "extension/package.nls.json" || exit 1
-          echo "$package" | grep -q "extension/dist/extension.js" || exit 1
-          echo "$package" | grep -q "extension/webview-ui/audio/celebration.wav" || exit 1
-          echo "$package" | grep -q "extension/webview-ui/build/assets/index.js" || exit 1
-          echo "$package" | grep -q "extension/assets/codicons/codicon.ttf" || exit 1
-          echo "$package" | grep -q "extension/assets/vscode-material-icons/icons/3d.svg" || exit 1
-          echo "$package" | grep -q ".env" || exit 1
-=======
 
           # Save VSIX contents to a temporary file to avoid broken pipe issues.
           unzip -l bin/roo-cline-${current_package_version}.vsix > /tmp/roo-code-vsix-contents.txt
@@ -70,7 +59,6 @@
           
           # Clean up temporary file.
           rm /tmp/roo-code-vsix-contents.txt
->>>>>>> 9d9880a7
       - name: Create and Push Git Tag
         run: |
           current_package_version=$(node -p "require('./src/package.json').version")
