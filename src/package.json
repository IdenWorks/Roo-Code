--- conflicted
+++ resolved
@@ -2,13 +2,8 @@
 	"name": "roo-otto",
 	"displayName": "%extension.displayName%",
 	"description": "%extension.description%",
-<<<<<<< HEAD
 	"publisher": "IdenWorks",
-	"version": "3.21.5",
-=======
-	"publisher": "RooVeterinaryInc",
 	"version": "3.22.6",
->>>>>>> ad201cc0
 	"icon": "assets/icons/icon.png",
 	"galleryBanner": {
 		"color": "#617A91",
@@ -86,16 +81,7 @@
 				"icon": "$(server)"
 			},
 			{
-<<<<<<< HEAD
-				"command": "roo-otto.promptsButtonClicked",
-				"title": "%command.prompts.title%",
-				"icon": "$(organization)"
-			},
-			{
 				"command": "roo-otto.historyButtonClicked",
-=======
-				"command": "roo-cline.historyButtonClicked",
->>>>>>> ad201cc0
 				"title": "%command.history.title%",
 				"icon": "$(history)"
 			},
@@ -112,12 +98,7 @@
 			{
 				"command": "roo-otto.accountButtonClicked",
 				"title": "Account",
-<<<<<<< HEAD
-				"icon": "$(account)",
-				"when": "config.roo-otto.rooCodeCloudEnabled"
-=======
 				"icon": "$(account)"
->>>>>>> ad201cc0
 			},
 			{
 				"command": "roo-otto.settingsButtonClicked",
@@ -175,16 +156,12 @@
 				"category": "%configuration.title%"
 			},
 			{
-<<<<<<< HEAD
+				"command": "roo-otto.importSettings",
+				"title": "%command.importSettings.title%",
+				"category": "%configuration.title%"
+			},
+			{
 				"command": "roo-otto.focusInput",
-=======
-				"command": "roo-cline.importSettings",
-				"title": "%command.importSettings.title%",
-				"category": "%configuration.title%"
-			},
-			{
-				"command": "roo-cline.focusInput",
->>>>>>> ad201cc0
 				"title": "%command.focusInput.title%",
 				"category": "%configuration.title%"
 			},
@@ -242,65 +219,34 @@
 					"when": "view == roo-otto.SidebarProvider"
 				},
 				{
-<<<<<<< HEAD
-					"command": "roo-otto.promptsButtonClicked",
-=======
-					"command": "roo-cline.mcpButtonClicked",
->>>>>>> ad201cc0
+					"command": "roo-otto.mcpButtonClicked",
 					"group": "navigation@2",
 					"when": "view == roo-otto.SidebarProvider"
 				},
 				{
-<<<<<<< HEAD
-					"command": "roo-otto.mcpButtonClicked",
-=======
-					"command": "roo-cline.marketplaceButtonClicked",
->>>>>>> ad201cc0
+					"command": "roo-otto.marketplaceButtonClicked",
 					"group": "navigation@3",
 					"when": "view == roo-otto.SidebarProvider"
 				},
 				{
-<<<<<<< HEAD
-					"command": "roo-otto.marketplaceButtonClicked",
-=======
-					"command": "roo-cline.historyButtonClicked",
->>>>>>> ad201cc0
+					"command": "roo-otto.historyButtonClicked",
 					"group": "navigation@4",
 					"when": "view == roo-otto.SidebarProvider"
 				},
 				{
-<<<<<<< HEAD
-					"command": "roo-otto.historyButtonClicked",
-=======
-					"command": "roo-cline.popoutButtonClicked",
->>>>>>> ad201cc0
+					"command": "roo-otto.popoutButtonClicked",
 					"group": "navigation@5",
 					"when": "view == roo-otto.SidebarProvider"
 				},
 				{
-<<<<<<< HEAD
-					"command": "roo-otto.popoutButtonClicked",
-=======
-					"command": "roo-cline.accountButtonClicked",
->>>>>>> ad201cc0
+					"command": "roo-otto.accountButtonClicked",
 					"group": "navigation@6",
 					"when": "view == roo-otto.SidebarProvider"
 				},
 				{
-<<<<<<< HEAD
-					"command": "roo-otto.accountButtonClicked",
+					"command": "roo-otto.settingsButtonClicked",
 					"group": "navigation@7",
-					"when": "view == roo-otto.SidebarProvider && config.roo-otto.rooCodeCloudEnabled"
-				},
-				{
-					"command": "roo-otto.settingsButtonClicked",
-					"group": "navigation@8",
-					"when": "view == roo-otto.SidebarProvider"
-=======
-					"command": "roo-cline.settingsButtonClicked",
-					"group": "navigation@7",
-					"when": "view == roo-cline.SidebarProvider"
->>>>>>> ad201cc0
+					"when": "view == roo-otto.SidebarProvider"
 				}
 			],
 			"editor/title": [
@@ -310,56 +256,29 @@
 					"when": "activeWebviewPanelId == roo-otto.TabPanelProvider"
 				},
 				{
-<<<<<<< HEAD
-					"command": "roo-otto.promptsButtonClicked",
-=======
-					"command": "roo-cline.mcpButtonClicked",
->>>>>>> ad201cc0
+					"command": "roo-otto.mcpButtonClicked",
 					"group": "navigation@2",
 					"when": "activeWebviewPanelId == roo-otto.TabPanelProvider"
 				},
 				{
-<<<<<<< HEAD
-					"command": "roo-otto.mcpButtonClicked",
-=======
-					"command": "roo-cline.marketplaceButtonClicked",
->>>>>>> ad201cc0
+					"command": "roo-otto.marketplaceButtonClicked",
 					"group": "navigation@3",
 					"when": "activeWebviewPanelId == roo-otto.TabPanelProvider"
 				},
 				{
-<<<<<<< HEAD
-					"command": "roo-otto.marketplaceButtonClicked",
-=======
-					"command": "roo-cline.historyButtonClicked",
->>>>>>> ad201cc0
+					"command": "roo-otto.historyButtonClicked",
 					"group": "navigation@4",
 					"when": "activeWebviewPanelId == roo-otto.TabPanelProvider"
 				},
 				{
-<<<<<<< HEAD
-					"command": "roo-otto.historyButtonClicked",
-=======
-					"command": "roo-cline.accountButtonClicked",
->>>>>>> ad201cc0
+					"command": "roo-otto.accountButtonClicked",
 					"group": "navigation@5",
 					"when": "activeWebviewPanelId == roo-otto.TabPanelProvider"
 				},
 				{
-<<<<<<< HEAD
-					"command": "roo-otto.accountButtonClicked",
+					"command": "roo-otto.settingsButtonClicked",
 					"group": "navigation@6",
-					"when": "activeWebviewPanelId == roo-otto.TabPanelProvider && config.roo-otto.rooCodeCloudEnabled"
-				},
-				{
-					"command": "roo-otto.settingsButtonClicked",
-					"group": "navigation@7",
-					"when": "activeWebviewPanelId == roo-otto.TabPanelProvider"
-=======
-					"command": "roo-cline.settingsButtonClicked",
-					"group": "navigation@6",
-					"when": "activeWebviewPanelId == roo-cline.TabPanelProvider"
->>>>>>> ad201cc0
+					"when": "activeWebviewPanelId == roo-otto.TabPanelProvider"
 				}
 			]
 		},
@@ -405,21 +324,12 @@
 					"default": "",
 					"description": "%settings.customStoragePath.description%"
 				},
-<<<<<<< HEAD
-				"roo-otto.rooCodeCloudEnabled": {
-					"type": "boolean",
-					"default": false,
-					"description": "%settings.rooCodeCloudEnabled.description%"
-				},
 				"roo-otto.enableCodeActions": {
-=======
-				"roo-cline.enableCodeActions": {
->>>>>>> ad201cc0
 					"type": "boolean",
 					"default": true,
 					"description": "%settings.enableCodeActions.description%"
 				},
-				"roo-cline.autoImportSettingsPath": {
+				"roo-otto.autoImportSettingsPath": {
 					"type": "string",
 					"default": "",
 					"description": "%settings.autoImportSettingsPath.description%"
