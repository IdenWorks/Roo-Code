{
	"name": "roo-otto",
	"displayName": "%extension.displayName%",
	"description": "%extension.description%",
<<<<<<< HEAD
	"publisher": "IdenWorks",
	"version": "3.20.4",
=======
	"publisher": "RooVeterinaryInc",
	"version": "3.21.0",
>>>>>>> 347a2923
	"icon": "assets/icons/icon.png",
	"galleryBanner": {
		"color": "#617A91",
		"theme": "dark"
	},
	"engines": {
		"vscode": "^1.84.0",
		"node": "20.19.2"
	},
	"author": {
		"name": "IdenWorks"
	},
	"repository": {
		"type": "git",
		"url": "https://github.com/IdenWorks/Roo-Code"
	},
	"homepage": "https://github.com/IdenWorks/Roo-Code",
	"categories": [
		"AI",
		"Chat",
		"Programming Languages",
		"Education",
		"Snippets",
		"Testing"
	],
	"keywords": [
		"cline",
		"claude",
		"dev",
		"mcp",
		"openrouter",
		"coding",
		"agent",
		"autonomous",
		"chatgpt",
		"sonnet",
		"ai",
		"llama",
		"roo code",
		"roocode"
	],
	"activationEvents": [
		"onLanguage",
		"onStartupFinished"
	],
	"main": "./dist/extension.js",
	"contributes": {
		"viewsContainers": {
			"activitybar": [
				{
					"id": "roo-otto-ActivityBar",
					"title": "%views.activitybar.title%",
					"icon": "assets/icons/icon.svg"
				}
			]
		},
		"views": {
			"roo-otto-ActivityBar": [
				{
					"type": "webview",
					"id": "roo-otto.SidebarProvider",
					"name": "%views.sidebar.name%"
				}
			]
		},
		"commands": [
			{
				"command": "roo-otto.plusButtonClicked",
				"title": "%command.newTask.title%",
				"icon": "$(add)"
			},
			{
				"command": "roo-otto.mcpButtonClicked",
				"title": "%command.mcpServers.title%",
				"icon": "$(server)"
			},
			{
				"command": "roo-otto.promptsButtonClicked",
				"title": "%command.prompts.title%",
				"icon": "$(organization)"
			},
			{
				"command": "roo-otto.historyButtonClicked",
				"title": "%command.history.title%",
				"icon": "$(history)"
			},
			{
				"command": "roo-otto.marketplaceButtonClicked",
				"title": "%command.marketplace.title%",
				"icon": "$(extensions)"
			},
			{
				"command": "roo-otto.popoutButtonClicked",
				"title": "%command.openInEditor.title%",
				"icon": "$(link-external)"
			},
			{
				"command": "roo-otto.accountButtonClicked",
				"title": "Account",
				"icon": "$(account)",
				"when": "config.roo-otto.rooCodeCloudEnabled"
			},
			{
				"command": "roo-otto.settingsButtonClicked",
				"title": "%command.settings.title%",
				"icon": "$(settings-gear)"
			},
			{
				"command": "roo-otto.openInNewTab",
				"title": "%command.openInNewTab.title%",
				"category": "%configuration.title%"
			},
			{
				"command": "roo-otto.explainCode",
				"title": "%command.explainCode.title%",
				"category": "%configuration.title%"
			},
			{
				"command": "roo-otto.fixCode",
				"title": "%command.fixCode.title%",
				"category": "%configuration.title%"
			},
			{
				"command": "roo-otto.improveCode",
				"title": "%command.improveCode.title%",
				"category": "%configuration.title%"
			},
			{
				"command": "roo-otto.addToContext",
				"title": "%command.addToContext.title%",
				"category": "%configuration.title%"
			},
			{
				"command": "roo-otto.newTask",
				"title": "%command.newTask.title%",
				"category": "%configuration.title%"
			},
			{
				"command": "roo-otto.terminalAddToContext",
				"title": "%command.terminal.addToContext.title%",
				"category": "Terminal"
			},
			{
				"command": "roo-otto.terminalFixCommand",
				"title": "%command.terminal.fixCommand.title%",
				"category": "Terminal"
			},
			{
				"command": "roo-otto.terminalExplainCommand",
				"title": "%command.terminal.explainCommand.title%",
				"category": "Terminal"
			},
			{
				"command": "roo-otto.setCustomStoragePath",
				"title": "%command.setCustomStoragePath.title%",
				"category": "%configuration.title%"
			},
			{
				"command": "roo-otto.focusInput",
				"title": "%command.focusInput.title%",
				"category": "%configuration.title%"
			},
			{
				"command": "roo-otto.acceptInput",
				"title": "%command.acceptInput.title%",
				"category": "%configuration.title%"
			}
		],
		"menus": {
			"editor/context": [
				{
					"submenu": "roo-otto.contextMenu",
					"group": "1"
				}
			],
			"roo-otto.contextMenu": [
				{
					"command": "roo-otto.addToContext",
					"group": "1_actions@1"
				},
				{
					"command": "roo-otto.explainCode",
					"group": "1_actions@2"
				},
				{
					"command": "roo-otto.improveCode",
					"group": "1_actions@3"
				}
			],
			"terminal/context": [
				{
					"submenu": "roo-otto.terminalMenu",
					"group": "2"
				}
			],
			"roo-otto.terminalMenu": [
				{
					"command": "roo-otto.terminalAddToContext",
					"group": "1_actions@1"
				},
				{
					"command": "roo-otto.terminalFixCommand",
					"group": "1_actions@2"
				},
				{
					"command": "roo-otto.terminalExplainCommand",
					"group": "1_actions@3"
				}
			],
			"view/title": [
				{
					"command": "roo-otto.plusButtonClicked",
					"group": "navigation@1",
					"when": "view == roo-otto.SidebarProvider"
				},
				{
					"command": "roo-otto.promptsButtonClicked",
					"group": "navigation@2",
					"when": "view == roo-otto.SidebarProvider"
				},
				{
					"command": "roo-otto.mcpButtonClicked",
					"group": "navigation@3",
					"when": "view == roo-otto.SidebarProvider"
				},
				{
					"command": "roo-otto.marketplaceButtonClicked",
					"group": "navigation@4",
<<<<<<< HEAD
					"when": "view == roo-otto.SidebarProvider && roo-otto.marketplaceEnabled"
=======
					"when": "view == roo-cline.SidebarProvider"
>>>>>>> 347a2923
				},
				{
					"command": "roo-otto.historyButtonClicked",
					"group": "navigation@5",
					"when": "view == roo-otto.SidebarProvider"
				},
				{
					"command": "roo-otto.popoutButtonClicked",
					"group": "navigation@6",
					"when": "view == roo-otto.SidebarProvider"
				},
				{
					"command": "roo-otto.accountButtonClicked",
					"group": "navigation@7",
					"when": "view == roo-otto.SidebarProvider && config.roo-otto.rooCodeCloudEnabled"
				},
				{
					"command": "roo-otto.settingsButtonClicked",
					"group": "navigation@8",
					"when": "view == roo-otto.SidebarProvider"
				}
			],
			"editor/title": [
				{
					"command": "roo-otto.plusButtonClicked",
					"group": "navigation@1",
					"when": "activeWebviewPanelId == roo-otto.TabPanelProvider"
				},
				{
					"command": "roo-otto.promptsButtonClicked",
					"group": "navigation@2",
					"when": "activeWebviewPanelId == roo-otto.TabPanelProvider"
				},
				{
					"command": "roo-otto.mcpButtonClicked",
					"group": "navigation@3",
					"when": "activeWebviewPanelId == roo-otto.TabPanelProvider"
				},
				{
					"command": "roo-otto.marketplaceButtonClicked",
					"group": "navigation@4",
<<<<<<< HEAD
					"when": "activeWebviewPanelId == roo-otto.TabPanelProvider && roo-otto.marketplaceEnabled"
=======
					"when": "activeWebviewPanelId == roo-cline.TabPanelProvider"
>>>>>>> 347a2923
				},
				{
					"command": "roo-otto.historyButtonClicked",
					"group": "navigation@5",
					"when": "activeWebviewPanelId == roo-otto.TabPanelProvider"
				},
				{
					"command": "roo-otto.accountButtonClicked",
					"group": "navigation@6",
					"when": "activeWebviewPanelId == roo-otto.TabPanelProvider && config.roo-otto.rooCodeCloudEnabled"
				},
				{
					"command": "roo-otto.settingsButtonClicked",
					"group": "navigation@7",
					"when": "activeWebviewPanelId == roo-otto.TabPanelProvider"
				}
			]
		},
		"submenus": [
			{
				"id": "roo-otto.contextMenu",
				"label": "%views.contextMenu.label%"
			},
			{
				"id": "roo-otto.terminalMenu",
				"label": "%views.terminalMenu.label%"
			}
		],
		"configuration": {
			"title": "%configuration.title%",
			"properties": {
				"roo-otto.allowedCommands": {
					"type": "array",
					"items": {
						"type": "string"
					},
					"default": [
						"*"
					],
					"description": "%commands.allowedCommands.description%"
				},
				"roo-otto.vsCodeLmModelSelector": {
					"type": "object",
					"properties": {
						"vendor": {
							"type": "string",
							"description": "%settings.vsCodeLmModelSelector.vendor.description%"
						},
						"family": {
							"type": "string",
							"description": "%settings.vsCodeLmModelSelector.family.description%"
						}
					},
					"description": "%settings.vsCodeLmModelSelector.description%"
				},
				"roo-otto.customStoragePath": {
					"type": "string",
					"default": "",
					"description": "%settings.customStoragePath.description%"
				},
				"roo-otto.rooCodeCloudEnabled": {
					"type": "boolean",
					"default": false,
					"description": "%settings.rooCodeCloudEnabled.description%"
				}
			}
		}
	},
	"scripts": {
		"lint": "eslint . --ext=ts --max-warnings=0",
		"check-types": "tsc --noEmit",
		"pretest": "turbo run bundle --cwd ..",
		"test": "vitest run",
		"format": "prettier --write .",
		"bundle": "node esbuild.mjs",
		"vscode:prepublish": "pnpm bundle --production",
		"vsix": "mkdirp ../bin && vsce package --no-dependencies --out ../bin",
		"publish:marketplace": "vsce publish --no-dependencies && ovsx publish --no-dependencies",
		"watch:bundle": "pnpm bundle --watch",
		"watch:tsc": "tsc --noEmit --watch --project tsconfig.json",
		"clean": "rimraf README.md CHANGELOG.md LICENSE dist mock .turbo"
	},
	"dependencies": {
		"@anthropic-ai/bedrock-sdk": "^0.10.2",
		"@anthropic-ai/sdk": "^0.37.0",
		"@anthropic-ai/vertex-sdk": "^0.7.0",
		"@aws-sdk/client-bedrock-runtime": "^3.779.0",
		"@aws-sdk/credential-providers": "^3.806.0",
		"@google/genai": "^1.0.0",
		"@mistralai/mistralai": "^1.3.6",
		"@modelcontextprotocol/sdk": "^1.9.0",
		"@qdrant/js-client-rest": "^1.14.0",
		"@roo-code/cloud": "workspace:^",
		"@roo-code/ipc": "workspace:^",
		"@roo-code/telemetry": "workspace:^",
		"@roo-code/types": "workspace:^",
		"@types/lodash.debounce": "^4.0.9",
		"@vscode/codicons": "^0.0.36",
		"async-mutex": "^0.5.0",
		"axios": "^1.7.4",
		"cheerio": "^1.0.0",
		"chokidar": "^4.0.1",
		"clone-deep": "^4.0.1",
		"cors": "^2.8.5",
		"default-shell": "^2.2.0",
		"delay": "^6.0.0",
		"diff": "^5.2.0",
		"diff-match-patch": "^1.0.5",
<<<<<<< HEAD
		"express": "^5.1.0",
=======
		"exceljs": "^4.4.0",
>>>>>>> 347a2923
		"fast-deep-equal": "^3.1.3",
		"fast-xml-parser": "^5.0.0",
		"fastest-levenshtein": "^1.0.16",
		"fzf": "^0.5.2",
		"get-folder-size": "^5.0.0",
		"google-auth-library": "^9.15.1",
		"i18next": "^25.0.0",
		"ignore": "^7.0.3",
		"isbinaryfile": "^5.0.2",
		"lodash.debounce": "^4.0.8",
		"mammoth": "^1.8.0",
		"monaco-vscode-textmate-theme-converter": "^0.1.7",
		"node-cache": "^5.1.2",
		"node-ipc": "^12.0.0",
		"openai": "^5.0.0",
		"os-name": "^6.0.0",
		"p-limit": "^6.2.0",
		"p-wait-for": "^5.0.2",
		"pdf-parse": "^1.1.1",
		"pkce-challenge": "^5.0.0",
		"pretty-bytes": "^6.1.1",
		"ps-tree": "^1.2.0",
		"puppeteer-chromium-resolver": "^23.0.0",
		"puppeteer-core": "^23.4.0",
		"reconnecting-eventsource": "^1.6.4",
		"sanitize-filename": "^1.6.3",
		"say": "^0.16.0",
		"serialize-error": "^11.0.3",
		"simple-git": "^3.27.0",
		"sound-play": "^1.1.0",
		"string-similarity": "^4.0.4",
		"strip-ansi": "^7.1.0",
		"strip-bom": "^5.0.0",
		"tiktoken": "^1.0.21",
		"tmp": "^0.2.3",
		"tree-sitter-wasms": "^0.1.12",
		"turndown": "^7.2.0",
		"uuid": "^11.1.0",
		"vscode-material-icons": "^0.1.1",
		"web-tree-sitter": "^0.25.6",
		"workerpool": "^9.2.0",
		"yaml": "^2.8.0",
		"zod": "^3.25.61"
	},
	"devDependencies": {
		"@roo-code/build": "workspace:^",
		"@roo-code/config-eslint": "workspace:^",
		"@roo-code/config-typescript": "workspace:^",
		"@types/clone-deep": "^4.0.4",
		"@types/cors": "^2.8.17",
		"@types/debug": "^4.1.12",
		"@types/diff": "^5.2.1",
		"@types/diff-match-patch": "^1.0.36",
		"@types/express": "^5.0.2",
		"@types/glob": "^8.1.0",
		"@types/mocha": "^10.0.10",
		"@types/node": "20.x",
		"@types/node-cache": "^4.1.3",
		"@types/node-ipc": "^9.2.3",
		"@types/ps-tree": "^1.1.6",
		"@types/string-similarity": "^4.0.2",
		"@types/tmp": "^0.2.6",
		"@types/turndown": "^5.0.5",
		"@types/vscode": "^1.84.0",
		"@vscode/test-electron": "^2.5.2",
		"@vscode/vsce": "3.3.2",
		"esbuild": "^0.25.0",
		"execa": "^9.5.2",
		"glob": "^11.0.1",
		"mkdirp": "^3.0.1",
		"nock": "^14.0.4",
		"npm-run-all2": "^8.0.1",
		"ovsx": "0.10.4",
		"rimraf": "^6.0.1",
		"tsup": "^8.4.0",
		"tsx": "^4.19.3",
		"typescript": "5.8.3",
		"vitest": "^3.2.3",
		"zod-to-ts": "^1.2.0"
	}
}<|MERGE_RESOLUTION|>--- conflicted
+++ resolved
@@ -2,13 +2,8 @@
 	"name": "roo-otto",
 	"displayName": "%extension.displayName%",
 	"description": "%extension.description%",
-<<<<<<< HEAD
 	"publisher": "IdenWorks",
-	"version": "3.20.4",
-=======
-	"publisher": "RooVeterinaryInc",
 	"version": "3.21.0",
->>>>>>> 347a2923
 	"icon": "assets/icons/icon.png",
 	"galleryBanner": {
 		"color": "#617A91",
@@ -237,11 +232,7 @@
 				{
 					"command": "roo-otto.marketplaceButtonClicked",
 					"group": "navigation@4",
-<<<<<<< HEAD
-					"when": "view == roo-otto.SidebarProvider && roo-otto.marketplaceEnabled"
-=======
-					"when": "view == roo-cline.SidebarProvider"
->>>>>>> 347a2923
+					"when": "view == roo-otto.SidebarProvider"
 				},
 				{
 					"command": "roo-otto.historyButtonClicked",
@@ -283,11 +274,7 @@
 				{
 					"command": "roo-otto.marketplaceButtonClicked",
 					"group": "navigation@4",
-<<<<<<< HEAD
-					"when": "activeWebviewPanelId == roo-otto.TabPanelProvider && roo-otto.marketplaceEnabled"
-=======
-					"when": "activeWebviewPanelId == roo-cline.TabPanelProvider"
->>>>>>> 347a2923
+					"when": "activeWebviewPanelId == roo-otto.TabPanelProvider"
 				},
 				{
 					"command": "roo-otto.historyButtonClicked",
@@ -396,11 +383,8 @@
 		"delay": "^6.0.0",
 		"diff": "^5.2.0",
 		"diff-match-patch": "^1.0.5",
-<<<<<<< HEAD
 		"express": "^5.1.0",
-=======
 		"exceljs": "^4.4.0",
->>>>>>> 347a2923
 		"fast-deep-equal": "^3.1.3",
 		"fast-xml-parser": "^5.0.0",
 		"fastest-levenshtein": "^1.0.16",
