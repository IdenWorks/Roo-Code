--- conflicted
+++ resolved
@@ -2,13 +2,8 @@
 	"name": "roo-otto",
 	"displayName": "%extension.displayName%",
 	"description": "%extension.description%",
-<<<<<<< HEAD
 	"publisher": "IdenWorks",
-	"version": "3.20.1",
-=======
-	"publisher": "RooVeterinaryInc",
 	"version": "3.20.3",
->>>>>>> 2e2f83be
 	"icon": "assets/icons/icon.png",
 	"galleryBanner": {
 		"color": "#617A91",
@@ -180,13 +175,8 @@
 		"menus": {
 			"editor/context": [
 				{
-<<<<<<< HEAD
 					"submenu": "roo-otto.contextMenu",
-					"group": "navigation"
-=======
-					"submenu": "roo-cline.contextMenu",
 					"group": "1"
->>>>>>> 2e2f83be
 				}
 			],
 			"roo-otto.contextMenu": [
@@ -205,13 +195,8 @@
 			],
 			"terminal/context": [
 				{
-<<<<<<< HEAD
 					"submenu": "roo-otto.terminalMenu",
-					"group": "navigation"
-=======
-					"submenu": "roo-cline.terminalMenu",
 					"group": "2"
->>>>>>> 2e2f83be
 				}
 			],
 			"roo-otto.terminalMenu": [
