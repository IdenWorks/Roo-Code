import { Package } from "../../shared/package"

export const DEFAULT_HEADERS = {
<<<<<<< HEAD
	"HTTP-Referer": "https://github.com/idenworks/roo-code",
	"X-Title": "Roo Code for Otto",
=======
	"HTTP-Referer": "https://github.com/RooVetGit/Roo-Cline",
	"X-Title": "Roo Code",
	"User-Agent": `RooCode/${Package.version}`,
>>>>>>> 5cfd98dc
}<|MERGE_RESOLUTION|>--- conflicted
+++ resolved
@@ -1,12 +1,7 @@
 import { Package } from "../../shared/package"
 
 export const DEFAULT_HEADERS = {
-<<<<<<< HEAD
 	"HTTP-Referer": "https://github.com/idenworks/roo-code",
 	"X-Title": "Roo Code for Otto",
-=======
-	"HTTP-Referer": "https://github.com/RooVetGit/Roo-Cline",
-	"X-Title": "Roo Code",
 	"User-Agent": `RooCode/${Package.version}`,
->>>>>>> 5cfd98dc
 }