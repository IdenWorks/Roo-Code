// npx vitest run api/providers/__tests__/openai.spec.ts

import { OpenAiHandler } from "../openai"
import { ApiHandlerOptions } from "../../../shared/api"
import { Anthropic } from "@anthropic-ai/sdk"
import OpenAI from "openai"
import { openAiModelInfoSaneDefaults } from "@roo-code/types"
import { Package } from "../../../shared/package"

const mockCreate = vitest.fn()

vitest.mock("openai", () => {
	const mockConstructor = vitest.fn()
	return {
		__esModule: true,
		default: mockConstructor.mockImplementation(() => ({
			chat: {
				completions: {
					create: mockCreate.mockImplementation(async (options) => {
						if (!options.stream) {
							return {
								id: "test-completion",
								choices: [
									{
										message: { role: "assistant", content: "Test response", refusal: null },
										finish_reason: "stop",
										index: 0,
									},
								],
								usage: {
									prompt_tokens: 10,
									completion_tokens: 5,
									total_tokens: 15,
								},
							}
						}

						return {
							[Symbol.asyncIterator]: async function* () {
								yield {
									choices: [
										{
											delta: { content: "Test response" },
											index: 0,
										},
									],
									usage: null,
								}
								yield {
									choices: [
										{
											delta: {},
											index: 0,
										},
									],
									usage: {
										prompt_tokens: 10,
										completion_tokens: 5,
										total_tokens: 15,
									},
								}
							},
						}
					}),
				},
			},
		})),
	}
})

describe("OpenAiHandler", () => {
	let handler: OpenAiHandler
	let mockOptions: ApiHandlerOptions

	beforeEach(() => {
		mockOptions = {
			openAiApiKey: "test-api-key",
			openAiModelId: "gpt-4",
			openAiBaseUrl: "https://api.openai.com/v1",
		}
		handler = new OpenAiHandler(mockOptions)
		mockCreate.mockClear()
	})

	describe("constructor", () => {
		it("should initialize with provided options", () => {
			expect(handler).toBeInstanceOf(OpenAiHandler)
			expect(handler.getModel().id).toBe(mockOptions.openAiModelId)
		})

		it("should use custom base URL if provided", () => {
			const customBaseUrl = "https://custom.openai.com/v1"
			const handlerWithCustomUrl = new OpenAiHandler({
				...mockOptions,
				openAiBaseUrl: customBaseUrl,
			})
			expect(handlerWithCustomUrl).toBeInstanceOf(OpenAiHandler)
		})

		it("should set default headers correctly", () => {
			// Check that the OpenAI constructor was called with correct parameters
			expect(vi.mocked(OpenAI)).toHaveBeenCalledWith({
				baseURL: expect.any(String),
				apiKey: expect.any(String),
				defaultHeaders: {
<<<<<<< HEAD
					"HTTP-Referer": "https://github.com/idenworks/roo-code",
					"X-Title": "Roo Code for Otto",
=======
					"HTTP-Referer": "https://github.com/RooVetGit/Roo-Cline",
					"X-Title": "Roo Code",
					"User-Agent": `RooCode/${Package.version}`,
>>>>>>> 5cfd98dc
				},
			})
		})
	})

	describe("createMessage", () => {
		const systemPrompt = "You are a helpful assistant."
		const messages: Anthropic.Messages.MessageParam[] = [
			{
				role: "user",
				content: [
					{
						type: "text" as const,
						text: "Hello!",
					},
				],
			},
		]

		it("should handle non-streaming mode", async () => {
			const handler = new OpenAiHandler({
				...mockOptions,
				openAiStreamingEnabled: false,
			})

			const stream = handler.createMessage(systemPrompt, messages)
			const chunks: any[] = []
			for await (const chunk of stream) {
				chunks.push(chunk)
			}

			expect(chunks.length).toBeGreaterThan(0)
			const textChunk = chunks.find((chunk) => chunk.type === "text")
			const usageChunk = chunks.find((chunk) => chunk.type === "usage")

			expect(textChunk).toBeDefined()
			expect(textChunk?.text).toBe("Test response")
			expect(usageChunk).toBeDefined()
			expect(usageChunk?.inputTokens).toBe(10)
			expect(usageChunk?.outputTokens).toBe(5)
		})

		it("should handle streaming responses", async () => {
			const stream = handler.createMessage(systemPrompt, messages)
			const chunks: any[] = []
			for await (const chunk of stream) {
				chunks.push(chunk)
			}

			expect(chunks.length).toBeGreaterThan(0)
			const textChunks = chunks.filter((chunk) => chunk.type === "text")
			expect(textChunks).toHaveLength(1)
			expect(textChunks[0].text).toBe("Test response")
		})

		it("should include reasoning_effort when reasoning effort is enabled", async () => {
			const reasoningOptions: ApiHandlerOptions = {
				...mockOptions,
				enableReasoningEffort: true,
				openAiCustomModelInfo: {
					contextWindow: 128_000,
					supportsPromptCache: false,
					supportsReasoningEffort: true,
					reasoningEffort: "high",
				},
			}
			const reasoningHandler = new OpenAiHandler(reasoningOptions)
			const stream = reasoningHandler.createMessage(systemPrompt, messages)
			// Consume the stream to trigger the API call
			for await (const _chunk of stream) {
			}
			// Assert the mockCreate was called with reasoning_effort
			expect(mockCreate).toHaveBeenCalled()
			const callArgs = mockCreate.mock.calls[0][0]
			expect(callArgs.reasoning_effort).toBe("high")
		})

		it("should not include reasoning_effort when reasoning effort is disabled", async () => {
			const noReasoningOptions: ApiHandlerOptions = {
				...mockOptions,
				enableReasoningEffort: false,
				openAiCustomModelInfo: { contextWindow: 128_000, supportsPromptCache: false },
			}
			const noReasoningHandler = new OpenAiHandler(noReasoningOptions)
			const stream = noReasoningHandler.createMessage(systemPrompt, messages)
			// Consume the stream to trigger the API call
			for await (const _chunk of stream) {
			}
			// Assert the mockCreate was called without reasoning_effort
			expect(mockCreate).toHaveBeenCalled()
			const callArgs = mockCreate.mock.calls[0][0]
			expect(callArgs.reasoning_effort).toBeUndefined()
		})

		it("should include max_tokens when includeMaxTokens is true", async () => {
			const optionsWithMaxTokens: ApiHandlerOptions = {
				...mockOptions,
				includeMaxTokens: true,
				openAiCustomModelInfo: {
					contextWindow: 128_000,
					maxTokens: 4096,
					supportsPromptCache: false,
				},
			}
			const handlerWithMaxTokens = new OpenAiHandler(optionsWithMaxTokens)
			const stream = handlerWithMaxTokens.createMessage(systemPrompt, messages)
			// Consume the stream to trigger the API call
			for await (const _chunk of stream) {
			}
			// Assert the mockCreate was called with max_tokens
			expect(mockCreate).toHaveBeenCalled()
			const callArgs = mockCreate.mock.calls[0][0]
			expect(callArgs.max_completion_tokens).toBe(4096)
		})

		it("should not include max_tokens when includeMaxTokens is false", async () => {
			const optionsWithoutMaxTokens: ApiHandlerOptions = {
				...mockOptions,
				includeMaxTokens: false,
				openAiCustomModelInfo: {
					contextWindow: 128_000,
					maxTokens: 4096,
					supportsPromptCache: false,
				},
			}
			const handlerWithoutMaxTokens = new OpenAiHandler(optionsWithoutMaxTokens)
			const stream = handlerWithoutMaxTokens.createMessage(systemPrompt, messages)
			// Consume the stream to trigger the API call
			for await (const _chunk of stream) {
			}
			// Assert the mockCreate was called without max_tokens
			expect(mockCreate).toHaveBeenCalled()
			const callArgs = mockCreate.mock.calls[0][0]
			expect(callArgs.max_completion_tokens).toBeUndefined()
		})

		it("should not include max_tokens when includeMaxTokens is undefined", async () => {
			const optionsWithUndefinedMaxTokens: ApiHandlerOptions = {
				...mockOptions,
				// includeMaxTokens is not set, should not include max_tokens
				openAiCustomModelInfo: {
					contextWindow: 128_000,
					maxTokens: 4096,
					supportsPromptCache: false,
				},
			}
			const handlerWithDefaultMaxTokens = new OpenAiHandler(optionsWithUndefinedMaxTokens)
			const stream = handlerWithDefaultMaxTokens.createMessage(systemPrompt, messages)
			// Consume the stream to trigger the API call
			for await (const _chunk of stream) {
			}
			// Assert the mockCreate was called without max_tokens
			expect(mockCreate).toHaveBeenCalled()
			const callArgs = mockCreate.mock.calls[0][0]
			expect(callArgs.max_completion_tokens).toBeUndefined()
		})

		it("should use user-configured modelMaxTokens instead of model default maxTokens", async () => {
			const optionsWithUserMaxTokens: ApiHandlerOptions = {
				...mockOptions,
				includeMaxTokens: true,
				modelMaxTokens: 32000, // User-configured value
				openAiCustomModelInfo: {
					contextWindow: 128_000,
					maxTokens: 4096, // Model's default value (should not be used)
					supportsPromptCache: false,
				},
			}
			const handlerWithUserMaxTokens = new OpenAiHandler(optionsWithUserMaxTokens)
			const stream = handlerWithUserMaxTokens.createMessage(systemPrompt, messages)
			// Consume the stream to trigger the API call
			for await (const _chunk of stream) {
			}
			// Assert the mockCreate was called with user-configured modelMaxTokens (32000), not model default maxTokens (4096)
			expect(mockCreate).toHaveBeenCalled()
			const callArgs = mockCreate.mock.calls[0][0]
			expect(callArgs.max_completion_tokens).toBe(32000)
		})

		it("should fallback to model default maxTokens when user modelMaxTokens is not set", async () => {
			const optionsWithoutUserMaxTokens: ApiHandlerOptions = {
				...mockOptions,
				includeMaxTokens: true,
				// modelMaxTokens is not set
				openAiCustomModelInfo: {
					contextWindow: 128_000,
					maxTokens: 4096, // Model's default value (should be used as fallback)
					supportsPromptCache: false,
				},
			}
			const handlerWithoutUserMaxTokens = new OpenAiHandler(optionsWithoutUserMaxTokens)
			const stream = handlerWithoutUserMaxTokens.createMessage(systemPrompt, messages)
			// Consume the stream to trigger the API call
			for await (const _chunk of stream) {
			}
			// Assert the mockCreate was called with model default maxTokens (4096) as fallback
			expect(mockCreate).toHaveBeenCalled()
			const callArgs = mockCreate.mock.calls[0][0]
			expect(callArgs.max_completion_tokens).toBe(4096)
		})
	})

	describe("error handling", () => {
		const testMessages: Anthropic.Messages.MessageParam[] = [
			{
				role: "user",
				content: [
					{
						type: "text" as const,
						text: "Hello",
					},
				],
			},
		]

		it("should handle API errors", async () => {
			mockCreate.mockRejectedValueOnce(new Error("API Error"))

			const stream = handler.createMessage("system prompt", testMessages)

			await expect(async () => {
				for await (const _chunk of stream) {
					// Should not reach here
				}
			}).rejects.toThrow("API Error")
		})

		it("should handle rate limiting", async () => {
			const rateLimitError = new Error("Rate limit exceeded")
			rateLimitError.name = "Error"
			;(rateLimitError as any).status = 429
			mockCreate.mockRejectedValueOnce(rateLimitError)

			const stream = handler.createMessage("system prompt", testMessages)

			await expect(async () => {
				for await (const _chunk of stream) {
					// Should not reach here
				}
			}).rejects.toThrow("Rate limit exceeded")
		})
	})

	describe("completePrompt", () => {
		it("should complete prompt successfully", async () => {
			const result = await handler.completePrompt("Test prompt")
			expect(result).toBe("Test response")
			expect(mockCreate).toHaveBeenCalledWith(
				{
					model: mockOptions.openAiModelId,
					messages: [{ role: "user", content: "Test prompt" }],
				},
				{},
			)
		})

		it("should handle API errors", async () => {
			mockCreate.mockRejectedValueOnce(new Error("API Error"))
			await expect(handler.completePrompt("Test prompt")).rejects.toThrow("OpenAI completion error: API Error")
		})

		it("should handle empty response", async () => {
			mockCreate.mockImplementationOnce(() => ({
				choices: [{ message: { content: "" } }],
			}))
			const result = await handler.completePrompt("Test prompt")
			expect(result).toBe("")
		})
	})

	describe("getModel", () => {
		it("should return model info with sane defaults", () => {
			const model = handler.getModel()
			expect(model.id).toBe(mockOptions.openAiModelId)
			expect(model.info).toBeDefined()
			expect(model.info.contextWindow).toBe(128_000)
			expect(model.info.supportsImages).toBe(true)
		})

		it("should handle undefined model ID", () => {
			const handlerWithoutModel = new OpenAiHandler({
				...mockOptions,
				openAiModelId: undefined,
			})
			const model = handlerWithoutModel.getModel()
			expect(model.id).toBe("")
			expect(model.info).toBeDefined()
		})
	})

	describe("Azure AI Inference Service", () => {
		const azureOptions = {
			...mockOptions,
			openAiBaseUrl: "https://test.services.ai.azure.com",
			openAiModelId: "deepseek-v3",
			azureApiVersion: "2024-05-01-preview",
		}

		it("should initialize with Azure AI Inference Service configuration", () => {
			const azureHandler = new OpenAiHandler(azureOptions)
			expect(azureHandler).toBeInstanceOf(OpenAiHandler)
			expect(azureHandler.getModel().id).toBe(azureOptions.openAiModelId)
		})

		it("should handle streaming responses with Azure AI Inference Service", async () => {
			const azureHandler = new OpenAiHandler(azureOptions)
			const systemPrompt = "You are a helpful assistant."
			const messages: Anthropic.Messages.MessageParam[] = [
				{
					role: "user",
					content: "Hello!",
				},
			]

			const stream = azureHandler.createMessage(systemPrompt, messages)
			const chunks: any[] = []
			for await (const chunk of stream) {
				chunks.push(chunk)
			}

			expect(chunks.length).toBeGreaterThan(0)
			const textChunks = chunks.filter((chunk) => chunk.type === "text")
			expect(textChunks).toHaveLength(1)
			expect(textChunks[0].text).toBe("Test response")

			// Verify the API call was made with correct Azure AI Inference Service path
			expect(mockCreate).toHaveBeenCalledWith(
				{
					model: azureOptions.openAiModelId,
					messages: [
						{ role: "system", content: systemPrompt },
						{ role: "user", content: "Hello!" },
					],
					stream: true,
					stream_options: { include_usage: true },
					temperature: 0,
				},
				{ path: "/models/chat/completions" },
			)

			// Verify max_tokens is NOT included when includeMaxTokens is not set
			const callArgs = mockCreate.mock.calls[0][0]
			expect(callArgs).not.toHaveProperty("max_completion_tokens")
		})

		it("should handle non-streaming responses with Azure AI Inference Service", async () => {
			const azureHandler = new OpenAiHandler({
				...azureOptions,
				openAiStreamingEnabled: false,
			})
			const systemPrompt = "You are a helpful assistant."
			const messages: Anthropic.Messages.MessageParam[] = [
				{
					role: "user",
					content: "Hello!",
				},
			]

			const stream = azureHandler.createMessage(systemPrompt, messages)
			const chunks: any[] = []
			for await (const chunk of stream) {
				chunks.push(chunk)
			}

			expect(chunks.length).toBeGreaterThan(0)
			const textChunk = chunks.find((chunk) => chunk.type === "text")
			const usageChunk = chunks.find((chunk) => chunk.type === "usage")

			expect(textChunk).toBeDefined()
			expect(textChunk?.text).toBe("Test response")
			expect(usageChunk).toBeDefined()
			expect(usageChunk?.inputTokens).toBe(10)
			expect(usageChunk?.outputTokens).toBe(5)

			// Verify the API call was made with correct Azure AI Inference Service path
			expect(mockCreate).toHaveBeenCalledWith(
				{
					model: azureOptions.openAiModelId,
					messages: [
						{ role: "user", content: systemPrompt },
						{ role: "user", content: "Hello!" },
					],
				},
				{ path: "/models/chat/completions" },
			)

			// Verify max_tokens is NOT included when includeMaxTokens is not set
			const callArgs = mockCreate.mock.calls[0][0]
			expect(callArgs).not.toHaveProperty("max_completion_tokens")
		})

		it("should handle completePrompt with Azure AI Inference Service", async () => {
			const azureHandler = new OpenAiHandler(azureOptions)
			const result = await azureHandler.completePrompt("Test prompt")
			expect(result).toBe("Test response")
			expect(mockCreate).toHaveBeenCalledWith(
				{
					model: azureOptions.openAiModelId,
					messages: [{ role: "user", content: "Test prompt" }],
				},
				{ path: "/models/chat/completions" },
			)

			// Verify max_tokens is NOT included when includeMaxTokens is not set
			const callArgs = mockCreate.mock.calls[0][0]
			expect(callArgs).not.toHaveProperty("max_completion_tokens")
		})
	})

	describe("Grok xAI Provider", () => {
		const grokOptions = {
			...mockOptions,
			openAiBaseUrl: "https://api.x.ai/v1",
			openAiModelId: "grok-1",
		}

		it("should initialize with Grok xAI configuration", () => {
			const grokHandler = new OpenAiHandler(grokOptions)
			expect(grokHandler).toBeInstanceOf(OpenAiHandler)
			expect(grokHandler.getModel().id).toBe(grokOptions.openAiModelId)
		})

		it("should exclude stream_options when streaming with Grok xAI", async () => {
			const grokHandler = new OpenAiHandler(grokOptions)
			const systemPrompt = "You are a helpful assistant."
			const messages: Anthropic.Messages.MessageParam[] = [
				{
					role: "user",
					content: "Hello!",
				},
			]

			const stream = grokHandler.createMessage(systemPrompt, messages)
			await stream.next()

			expect(mockCreate).toHaveBeenCalledWith(
				expect.objectContaining({
					model: grokOptions.openAiModelId,
					stream: true,
				}),
				{},
			)

			const mockCalls = mockCreate.mock.calls
			const lastCall = mockCalls[mockCalls.length - 1]
			expect(lastCall[0]).not.toHaveProperty("stream_options")
		})
	})

	describe("O3 Family Models", () => {
		const o3Options = {
			...mockOptions,
			openAiModelId: "o3-mini",
			openAiCustomModelInfo: {
				contextWindow: 128_000,
				maxTokens: 65536,
				supportsPromptCache: false,
				reasoningEffort: "medium" as "low" | "medium" | "high",
			},
		}

		it("should handle O3 model with streaming and include max_completion_tokens when includeMaxTokens is true", async () => {
			const o3Handler = new OpenAiHandler({
				...o3Options,
				includeMaxTokens: true,
				modelMaxTokens: 32000,
				modelTemperature: 0.5,
			})
			const systemPrompt = "You are a helpful assistant."
			const messages: Anthropic.Messages.MessageParam[] = [
				{
					role: "user",
					content: "Hello!",
				},
			]

			const stream = o3Handler.createMessage(systemPrompt, messages)
			const chunks: any[] = []
			for await (const chunk of stream) {
				chunks.push(chunk)
			}

			expect(mockCreate).toHaveBeenCalledWith(
				expect.objectContaining({
					model: "o3-mini",
					messages: [
						{
							role: "developer",
							content: "Formatting re-enabled\nYou are a helpful assistant.",
						},
						{ role: "user", content: "Hello!" },
					],
					stream: true,
					stream_options: { include_usage: true },
					reasoning_effort: "medium",
					temperature: undefined,
					// O3 models do not support deprecated max_tokens but do support max_completion_tokens
					max_completion_tokens: 32000,
				}),
				{},
			)
		})

		it("should handle O3 model with streaming and exclude max_tokens when includeMaxTokens is false", async () => {
			const o3Handler = new OpenAiHandler({
				...o3Options,
				includeMaxTokens: false,
				modelTemperature: 0.7,
			})
			const systemPrompt = "You are a helpful assistant."
			const messages: Anthropic.Messages.MessageParam[] = [
				{
					role: "user",
					content: "Hello!",
				},
			]

			const stream = o3Handler.createMessage(systemPrompt, messages)
			const chunks: any[] = []
			for await (const chunk of stream) {
				chunks.push(chunk)
			}

			expect(mockCreate).toHaveBeenCalledWith(
				expect.objectContaining({
					model: "o3-mini",
					messages: [
						{
							role: "developer",
							content: "Formatting re-enabled\nYou are a helpful assistant.",
						},
						{ role: "user", content: "Hello!" },
					],
					stream: true,
					stream_options: { include_usage: true },
					reasoning_effort: "medium",
					temperature: undefined,
				}),
				{},
			)

			// Verify max_tokens is NOT included
			const callArgs = mockCreate.mock.calls[0][0]
			expect(callArgs).not.toHaveProperty("max_completion_tokens")
		})

		it("should handle O3 model non-streaming with reasoning_effort and max_completion_tokens when includeMaxTokens is true", async () => {
			const o3Handler = new OpenAiHandler({
				...o3Options,
				openAiStreamingEnabled: false,
				includeMaxTokens: true,
				modelTemperature: 0.3,
			})
			const systemPrompt = "You are a helpful assistant."
			const messages: Anthropic.Messages.MessageParam[] = [
				{
					role: "user",
					content: "Hello!",
				},
			]

			const stream = o3Handler.createMessage(systemPrompt, messages)
			const chunks: any[] = []
			for await (const chunk of stream) {
				chunks.push(chunk)
			}

			expect(mockCreate).toHaveBeenCalledWith(
				expect.objectContaining({
					model: "o3-mini",
					messages: [
						{
							role: "developer",
							content: "Formatting re-enabled\nYou are a helpful assistant.",
						},
						{ role: "user", content: "Hello!" },
					],
					reasoning_effort: "medium",
					temperature: undefined,
					// O3 models do not support deprecated max_tokens but do support max_completion_tokens
					max_completion_tokens: 65536, // Using default maxTokens from o3Options
				}),
				{},
			)

			// Verify stream is not set
			const callArgs = mockCreate.mock.calls[0][0]
			expect(callArgs).not.toHaveProperty("stream")
		})

		it("should use default temperature of 0 when not specified for O3 models", async () => {
			const o3Handler = new OpenAiHandler({
				...o3Options,
				// No modelTemperature specified
			})
			const systemPrompt = "You are a helpful assistant."
			const messages: Anthropic.Messages.MessageParam[] = [
				{
					role: "user",
					content: "Hello!",
				},
			]

			const stream = o3Handler.createMessage(systemPrompt, messages)
			await stream.next()

			expect(mockCreate).toHaveBeenCalledWith(
				expect.objectContaining({
					temperature: undefined, // Temperature is not supported for O3 models
				}),
				{},
			)
		})

		it("should handle O3 model with Azure AI Inference Service respecting includeMaxTokens", async () => {
			const o3AzureHandler = new OpenAiHandler({
				...o3Options,
				openAiBaseUrl: "https://test.services.ai.azure.com",
				includeMaxTokens: false, // Should NOT include max_tokens
			})
			const systemPrompt = "You are a helpful assistant."
			const messages: Anthropic.Messages.MessageParam[] = [
				{
					role: "user",
					content: "Hello!",
				},
			]

			const stream = o3AzureHandler.createMessage(systemPrompt, messages)
			await stream.next()

			expect(mockCreate).toHaveBeenCalledWith(
				expect.objectContaining({
					model: "o3-mini",
				}),
				{ path: "/models/chat/completions" },
			)

			// Verify max_tokens is NOT included when includeMaxTokens is false
			const callArgs = mockCreate.mock.calls[0][0]
			expect(callArgs).not.toHaveProperty("max_completion_tokens")
		})

		it("should NOT include max_tokens for O3 model with Azure AI Inference Service even when includeMaxTokens is true", async () => {
			const o3AzureHandler = new OpenAiHandler({
				...o3Options,
				openAiBaseUrl: "https://test.services.ai.azure.com",
				includeMaxTokens: true, // Should include max_tokens
			})
			const systemPrompt = "You are a helpful assistant."
			const messages: Anthropic.Messages.MessageParam[] = [
				{
					role: "user",
					content: "Hello!",
				},
			]

			const stream = o3AzureHandler.createMessage(systemPrompt, messages)
			await stream.next()

			expect(mockCreate).toHaveBeenCalledWith(
				expect.objectContaining({
					model: "o3-mini",
					// O3 models do not support max_tokens
				}),
				{ path: "/models/chat/completions" },
			)
		})
	})
})<|MERGE_RESOLUTION|>--- conflicted
+++ resolved
@@ -103,14 +103,9 @@
 				baseURL: expect.any(String),
 				apiKey: expect.any(String),
 				defaultHeaders: {
-<<<<<<< HEAD
 					"HTTP-Referer": "https://github.com/idenworks/roo-code",
 					"X-Title": "Roo Code for Otto",
-=======
-					"HTTP-Referer": "https://github.com/RooVetGit/Roo-Cline",
-					"X-Title": "Roo Code",
 					"User-Agent": `RooCode/${Package.version}`,
->>>>>>> 5cfd98dc
 				},
 			})
 		})
