// npx vitest run src/api/providers/__tests__/openrouter.spec.ts

// Mock vscode first to avoid import errors
vitest.mock("vscode", () => ({}))

import { Anthropic } from "@anthropic-ai/sdk"
import OpenAI from "openai"

import { OpenRouterHandler } from "../openrouter"
import { ApiHandlerOptions } from "../../../shared/api"
import { Package } from "../../../shared/package"

// Mock dependencies
vitest.mock("openai")
vitest.mock("delay", () => ({ default: vitest.fn(() => Promise.resolve()) }))
vitest.mock("../fetchers/modelCache", () => ({
	getModels: vitest.fn().mockImplementation(() => {
		return Promise.resolve({
			"anthropic/claude-sonnet-4": {
				maxTokens: 8192,
				contextWindow: 200000,
				supportsImages: true,
				supportsPromptCache: true,
				inputPrice: 3,
				outputPrice: 15,
				cacheWritesPrice: 3.75,
				cacheReadsPrice: 0.3,
				description: "Claude 3.7 Sonnet",
				thinking: false,
				supportsComputerUse: true,
			},
			"anthropic/claude-3.7-sonnet:thinking": {
				maxTokens: 128000,
				contextWindow: 200000,
				supportsImages: true,
				supportsPromptCache: true,
				inputPrice: 3,
				outputPrice: 15,
				cacheWritesPrice: 3.75,
				cacheReadsPrice: 0.3,
				description: "Claude 3.7 Sonnet with thinking",
				supportsComputerUse: true,
			},
		})
	}),
}))

describe("OpenRouterHandler", () => {
	const mockOptions: ApiHandlerOptions = {
		openRouterApiKey: "test-key",
		openRouterModelId: "anthropic/claude-sonnet-4",
	}

	beforeEach(() => vitest.clearAllMocks())

	it("initializes with correct options", () => {
		const handler = new OpenRouterHandler(mockOptions)
		expect(handler).toBeInstanceOf(OpenRouterHandler)

		expect(OpenAI).toHaveBeenCalledWith({
			baseURL: "https://openrouter.ai/api/v1",
			apiKey: mockOptions.openRouterApiKey,
			defaultHeaders: {
<<<<<<< HEAD
				"HTTP-Referer": "https://github.com/idenworks/roo-code",
				"X-Title": "Roo Code for Otto",
=======
				"HTTP-Referer": "https://github.com/RooVetGit/Roo-Cline",
				"X-Title": "Roo Code",
				"User-Agent": `RooCode/${Package.version}`,
>>>>>>> 5cfd98dc
			},
		})
	})

	describe("fetchModel", () => {
		it("returns correct model info when options are provided", async () => {
			const handler = new OpenRouterHandler(mockOptions)
			const result = await handler.fetchModel()

			expect(result).toMatchObject({
				id: mockOptions.openRouterModelId,
				maxTokens: 8192,
				temperature: 0,
				reasoningEffort: undefined,
				topP: undefined,
			})
		})

		it("returns default model info when options are not provided", async () => {
			const handler = new OpenRouterHandler({})
			const result = await handler.fetchModel()
			expect(result.id).toBe("anthropic/claude-sonnet-4")
			expect(result.info.supportsPromptCache).toBe(true)
		})

		it("honors custom maxTokens for thinking models", async () => {
			const handler = new OpenRouterHandler({
				openRouterApiKey: "test-key",
				openRouterModelId: "anthropic/claude-3.7-sonnet:thinking",
				modelMaxTokens: 32_768,
				modelMaxThinkingTokens: 16_384,
			})

			const result = await handler.fetchModel()
			expect(result.maxTokens).toBe(128000) // Use actual implementation value
			expect(result.reasoningBudget).toBeUndefined() // Use actual implementation value
			expect(result.temperature).toBe(0) // Use actual implementation value
		})

		it("does not honor custom maxTokens for non-thinking models", async () => {
			const handler = new OpenRouterHandler({
				...mockOptions,
				modelMaxTokens: 32_768,
				modelMaxThinkingTokens: 16_384,
			})

			const result = await handler.fetchModel()
			expect(result.maxTokens).toBe(8192)
			expect(result.reasoningBudget).toBeUndefined()
			expect(result.temperature).toBe(0)
		})
	})

	describe("createMessage", () => {
		it("generates correct stream chunks", async () => {
			const handler = new OpenRouterHandler(mockOptions)

			const mockStream = {
				async *[Symbol.asyncIterator]() {
					yield {
						id: mockOptions.openRouterModelId,
						choices: [{ delta: { content: "test response" } }],
					}
					yield {
						id: "test-id",
						choices: [{ delta: {} }],
						usage: { prompt_tokens: 10, completion_tokens: 20, cost: 0.001 },
					}
				},
			}

			// Mock OpenAI chat.completions.create
			const mockCreate = vitest.fn().mockResolvedValue(mockStream)

			;(OpenAI as any).prototype.chat = {
				completions: { create: mockCreate },
			} as any

			const systemPrompt = "test system prompt"
			const messages: Anthropic.Messages.MessageParam[] = [{ role: "user" as const, content: "test message" }]

			const generator = handler.createMessage(systemPrompt, messages)
			const chunks = []

			for await (const chunk of generator) {
				chunks.push(chunk)
			}

			// Verify stream chunks
			expect(chunks).toHaveLength(2) // One text chunk and one usage chunk
			expect(chunks[0]).toEqual({ type: "text", text: "test response" })
			expect(chunks[1]).toEqual({ type: "usage", inputTokens: 10, outputTokens: 20, totalCost: 0.001 })

			// Verify OpenAI client was called with correct parameters.
			expect(mockCreate).toHaveBeenCalledWith(
				expect.objectContaining({
					max_tokens: 8192,
					messages: [
						{
							content: [
								{ cache_control: { type: "ephemeral" }, text: "test system prompt", type: "text" },
							],
							role: "system",
						},
						{
							content: [{ cache_control: { type: "ephemeral" }, text: "test message", type: "text" }],
							role: "user",
						},
					],
					model: "anthropic/claude-sonnet-4",
					stream: true,
					stream_options: { include_usage: true },
					temperature: 0,
					top_p: undefined,
					transforms: ["middle-out"],
				}),
			)
		})

		it("supports the middle-out transform", async () => {
			const handler = new OpenRouterHandler({
				...mockOptions,
				openRouterUseMiddleOutTransform: true,
			})
			const mockStream = {
				async *[Symbol.asyncIterator]() {
					yield {
						id: "test-id",
						choices: [{ delta: { content: "test response" } }],
					}
				},
			}

			const mockCreate = vitest.fn().mockResolvedValue(mockStream)
			;(OpenAI as any).prototype.chat = {
				completions: { create: mockCreate },
			} as any

			await handler.createMessage("test", []).next()

			expect(mockCreate).toHaveBeenCalledWith(expect.objectContaining({ transforms: ["middle-out"] }))
		})

		it("adds cache control for supported models", async () => {
			const handler = new OpenRouterHandler({
				...mockOptions,
				openRouterModelId: "anthropic/claude-3.5-sonnet",
			})

			const mockStream = {
				async *[Symbol.asyncIterator]() {
					yield {
						id: "test-id",
						choices: [{ delta: { content: "test response" } }],
					}
				},
			}

			const mockCreate = vitest.fn().mockResolvedValue(mockStream)
			;(OpenAI as any).prototype.chat = {
				completions: { create: mockCreate },
			} as any

			const messages: Anthropic.Messages.MessageParam[] = [
				{ role: "user", content: "message 1" },
				{ role: "assistant", content: "response 1" },
				{ role: "user", content: "message 2" },
			]

			await handler.createMessage("test system", messages).next()

			expect(mockCreate).toHaveBeenCalledWith(
				expect.objectContaining({
					messages: expect.arrayContaining([
						expect.objectContaining({
							role: "system",
							content: expect.arrayContaining([
								expect.objectContaining({ cache_control: { type: "ephemeral" } }),
							]),
						}),
					]),
				}),
			)
		})

		it("handles API errors", async () => {
			const handler = new OpenRouterHandler(mockOptions)
			const mockStream = {
				async *[Symbol.asyncIterator]() {
					yield { error: { message: "API Error", code: 500 } }
				},
			}

			const mockCreate = vitest.fn().mockResolvedValue(mockStream)
			;(OpenAI as any).prototype.chat = {
				completions: { create: mockCreate },
			} as any

			const generator = handler.createMessage("test", [])
			await expect(generator.next()).rejects.toThrow("OpenRouter API Error 500: API Error")
		})
	})

	describe("completePrompt", () => {
		it("returns correct response", async () => {
			const handler = new OpenRouterHandler(mockOptions)
			const mockResponse = { choices: [{ message: { content: "test completion" } }] }

			const mockCreate = vitest.fn().mockResolvedValue(mockResponse)
			;(OpenAI as any).prototype.chat = {
				completions: { create: mockCreate },
			} as any

			const result = await handler.completePrompt("test prompt")

			expect(result).toBe("test completion")

			expect(mockCreate).toHaveBeenCalledWith({
				model: mockOptions.openRouterModelId,
				max_tokens: 8192,
				thinking: undefined,
				temperature: 0,
				messages: [{ role: "user", content: "test prompt" }],
				stream: false,
			})
		})

		it("handles API errors", async () => {
			const handler = new OpenRouterHandler(mockOptions)
			const mockError = {
				error: {
					message: "API Error",
					code: 500,
				},
			}

			const mockCreate = vitest.fn().mockResolvedValue(mockError)
			;(OpenAI as any).prototype.chat = {
				completions: { create: mockCreate },
			} as any

			await expect(handler.completePrompt("test prompt")).rejects.toThrow("OpenRouter API Error 500: API Error")
		})

		it("handles unexpected errors", async () => {
			const handler = new OpenRouterHandler(mockOptions)
			const mockCreate = vitest.fn().mockRejectedValue(new Error("Unexpected error"))
			;(OpenAI as any).prototype.chat = {
				completions: { create: mockCreate },
			} as any

			await expect(handler.completePrompt("test prompt")).rejects.toThrow("Unexpected error")
		})
	})
})<|MERGE_RESOLUTION|>--- conflicted
+++ resolved
@@ -61,14 +61,9 @@
 			baseURL: "https://openrouter.ai/api/v1",
 			apiKey: mockOptions.openRouterApiKey,
 			defaultHeaders: {
-<<<<<<< HEAD
 				"HTTP-Referer": "https://github.com/idenworks/roo-code",
 				"X-Title": "Roo Code for Otto",
-=======
-				"HTTP-Referer": "https://github.com/RooVetGit/Roo-Cline",
-				"X-Title": "Roo Code",
 				"User-Agent": `RooCode/${Package.version}`,
->>>>>>> 5cfd98dc
 			},
 		})
 	})
