--- conflicted
+++ resolved
@@ -58,14 +58,9 @@
 			baseURL: "https://router.requesty.ai/v1",
 			apiKey: mockOptions.requestyApiKey,
 			defaultHeaders: {
-<<<<<<< HEAD
 				"HTTP-Referer": "https://github.com/idenworks/roo-code",
 				"X-Title": "Roo Code for Otto",
-=======
-				"HTTP-Referer": "https://github.com/RooVetGit/Roo-Cline",
-				"X-Title": "Roo Code",
 				"User-Agent": `RooCode/${Package.version}`,
->>>>>>> 5cfd98dc
 			},
 		})
 	})
