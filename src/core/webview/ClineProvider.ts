--- conflicted
+++ resolved
@@ -1417,13 +1417,7 @@
 
 		const telemetryKey = process.env.POSTHOG_API_KEY
 		const machineId = vscode.env.machineId
-<<<<<<< HEAD
-		const allowedCommands = vscode.workspace.getConfiguration(Package.name).get<string[]>("allowedCommands") || [
-			"*",
-		]
-=======
 		const mergedAllowedCommands = this.mergeAllowedCommands(allowedCommands)
->>>>>>> ad201cc0
 		const cwd = this.cwd
 
 		// Check if there's a system prompt override for the current mode
@@ -1460,14 +1454,8 @@
 			ttsSpeed: ttsSpeed ?? 1.0,
 			diffEnabled: diffEnabled ?? true,
 			enableCheckpoints: enableCheckpoints ?? true,
-<<<<<<< HEAD
 			shouldShowAnnouncement: false,
-			allowedCommands,
-=======
-			shouldShowAnnouncement:
-				telemetrySetting !== "unset" && lastShownAnnouncementId !== this.latestAnnouncementId,
 			allowedCommands: mergedAllowedCommands,
->>>>>>> ad201cc0
 			soundVolume: soundVolume ?? 0.5,
 			browserViewportSize: browserViewportSize ?? "900x600",
 			screenshotQuality: screenshotQuality ?? 75,
