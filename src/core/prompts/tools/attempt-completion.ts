import { ToolArgs } from "./types"

export function getAttemptCompletionDescription(args?: ToolArgs): string {
	return `## attempt_completion
Description: After each tool use, the user will respond with the result of that tool use, i.e. if it succeeded or failed, along with any reasons for failure. Once you've received the results of tool uses and can confirm that the task is complete, use this tool to present the result of your work to the user. The user may respond with feedback if they are not satisfied with the result, which you can use to make improvements and try again.
IMPORTANT NOTE: This tool CANNOT be used until you've confirmed from the user that any previous tool uses were successful. Failure to do so will result in code corruption and system failure. Before using this tool, you must ask yourself in <thinking></thinking> tags if you've confirmed from the user that any previous tool uses were successful. If not, then DO NOT use this tool.
Parameters:
- result: (required) The result of the task. Formulate this result in a way that is final and does not require further input from the user. Don't end your result with questions or offers for further assistance.
Usage:
<attempt_completion>
<result>
Your final result description here
<<<<<<< HEAD
</result>${!isCommandDisabled ? "\n<command>Command to demonstrate result (optional)</command>" : ""}
</attempt_completion>`

	const example = !isCommandDisabled
		? `

Example: Requesting to attempt completion with a result and command
<attempt_completion>
<result>
I've updated the CSS and committed the changes to a new feature branch. Created PR #123 for review.
=======
>>>>>>> 64901c86
</result>
</attempt_completion>

Example: Requesting to attempt completion with a result
<attempt_completion>
<result>
I've updated the CSS
</result>
</attempt_completion>`
}<|MERGE_RESOLUTION|>--- conflicted
+++ resolved
@@ -10,26 +10,13 @@
 <attempt_completion>
 <result>
 Your final result description here
-<<<<<<< HEAD
-</result>${!isCommandDisabled ? "\n<command>Command to demonstrate result (optional)</command>" : ""}
-</attempt_completion>`
-
-	const example = !isCommandDisabled
-		? `
-
-Example: Requesting to attempt completion with a result and command
-<attempt_completion>
-<result>
-I've updated the CSS and committed the changes to a new feature branch. Created PR #123 for review.
-=======
->>>>>>> 64901c86
 </result>
 </attempt_completion>
 
 Example: Requesting to attempt completion with a result
 <attempt_completion>
 <result>
-I've updated the CSS
+I've updated the CSS and committed the changes to a new feature branch. Created PR #123 for review.
 </result>
 </attempt_completion>`
 }