--- conflicted
+++ resolved
@@ -24,14 +24,7 @@
 import { DIFF_VIEW_URI_SCHEME } from "./integrations/editor/DiffViewProvider"
 import { TerminalRegistry } from "./integrations/terminal/TerminalRegistry"
 import { McpServerManager } from "./services/mcp/McpServerManager"
-<<<<<<< HEAD
-import { telemetryService } from "./services/telemetry/TelemetryService"
-import { API } from "./exports/api"
-import { HttpApiServer } from "./exports/http-server"
-import { migrateSettings } from "./utils/migrateSettings"
-import { formatLanguage } from "./shared/language"
-=======
->>>>>>> 9d9880a7
+import { HttpApiServer } from "./extension/http-server"
 import { CodeIndexManager } from "./services/code-index/manager"
 import { migrateSettings } from "./utils/migrateSettings"
 import { API } from "./extension/api"
