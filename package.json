{
	"name": "roo-code",
	"packageManager": "pnpm@10.8.1",
	"engines": {
		"node": "20.18.1"
	},
	"scripts": {
		"preinstall": "node scripts/bootstrap.mjs",
		"prepare": "husky",
		"install": "node scripts/bootstrap.mjs",
		"install:all": "node scripts/bootstrap.mjs",
		"lint": "turbo lint --log-order grouped --output-logs new-only",
		"check-types": "turbo check-types --log-order grouped --output-logs new-only",
		"test": "turbo test --log-order grouped --output-logs new-only",
		"format": "turbo format --log-order grouped --output-logs new-only",
		"bundle": "turbo bundle --log-order grouped --output-logs new-only",
		"bundle:nightly": "turbo bundle:nightly --log-order grouped --output-logs new-only",
		"build": "turbo vsix --log-order grouped --output-logs new-only",
		"build:nightly": "turbo vsix:nightly --log-order grouped --output-logs new-only",
		"clean": "turbo clean --log-order grouped --output-logs new-only && rimraf dist out bin .vite-port .turbo",
<<<<<<< HEAD
		"build": "pnpm --filter roo-otto vsix",
		"compile": "pnpm --filter roo-otto bundle",
		"vsix": "pnpm --filter roo-otto vsix",
		"build:nightly": "pnpm --filter @roo-code/vscode-nightly vsix",
		"generate-types": "pnpm --filter roo-otto generate-types",
=======
>>>>>>> 9d9880a7
		"changeset:version": "cp CHANGELOG.md src/CHANGELOG.md && changeset version && cp -vf src/CHANGELOG.md .",
		"knip": "knip --include files",
		"update-contributors": "node scripts/update-contributors.js"
	},
	"devDependencies": {
		"@changesets/cli": "^2.27.10",
		"@dotenvx/dotenvx": "^1.34.0",
		"@vscode/vsce": "3.3.2",
		"esbuild": "^0.25.0",
		"eslint": "^9.27.0",
		"husky": "^9.1.7",
		"knip": "^5.44.4",
		"lint-staged": "^15.2.11",
		"mkdirp": "^3.0.1",
		"only-allow": "^1.2.1",
		"ovsx": "0.10.2",
		"prettier": "^3.4.2",
		"rimraf": "^6.0.1",
		"turbo": "^2.5.3",
		"typescript": "^5.4.5"
	},
	"lint-staged": {
		"*.{js,jsx,ts,tsx,json,css,md}": [
			"prettier --write"
		]
	}
}<|MERGE_RESOLUTION|>--- conflicted
+++ resolved
@@ -18,14 +18,6 @@
 		"build": "turbo vsix --log-order grouped --output-logs new-only",
 		"build:nightly": "turbo vsix:nightly --log-order grouped --output-logs new-only",
 		"clean": "turbo clean --log-order grouped --output-logs new-only && rimraf dist out bin .vite-port .turbo",
-<<<<<<< HEAD
-		"build": "pnpm --filter roo-otto vsix",
-		"compile": "pnpm --filter roo-otto bundle",
-		"vsix": "pnpm --filter roo-otto vsix",
-		"build:nightly": "pnpm --filter @roo-code/vscode-nightly vsix",
-		"generate-types": "pnpm --filter roo-otto generate-types",
-=======
->>>>>>> 9d9880a7
 		"changeset:version": "cp CHANGELOG.md src/CHANGELOG.md && changeset version && cp -vf src/CHANGELOG.md .",
 		"knip": "knip --include files",
 		"update-contributors": "node scripts/update-contributors.js"
